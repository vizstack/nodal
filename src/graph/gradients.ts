/**
 * These functions output gradients to induce certain properties on `Vector`s and `Node`s.
 * These gradients can function as 'soft' nudges  or 'hard' constraints depending on the learning
 * rate. A `constraint` function produces a gradient that has geometric meaning, i.e. a shift in
 * position, whereas a `nudge` function produces a gradient that matters more in direction than in
 * magnitude.
 */
import { Box2 } from 'three';

import { Vector, Gradient } from '../optim';
import { Node, Edge } from './elements';


// Threshold for distance under which points are considered to be the same.
const kZeroThreshold = 1e-3;

/**
 * Constrains the Euclidean distance between points, optionally after projection onto an axis.
 * @param p
 *     Point vector.
 * @param q
 *     Point vector.
 * @param op 
 *     Whether to make separation equal to (`=`), greater than or equal to (`>=`), or less than or
 *     equal to (`<=`) the specified distance.
 * @param distance 
 *     Positive separation between `p` and `q`.
 * @param axis 
 *     Axis onto which the separation is projected. Gradients will point in opposite directions
 *     along this axis. Sign/magnitude does not matter, i.e. [1, 0] is the same as [-2, 0].
 * @param masses 
 *     Mass of a point determines its inertia, i.e. with more mass it moves less.
 * @returns
 *     Empty array (if already satisfied) or 2-array of gradients in order `[p, q]`.
 */
export function constrainDistance(
    p: Vector,
    q: Vector,
    op: '=' | '>=' | '<=',
    distance: number,
    {
        axis = undefined,
        masses = [1, 1]
    }: Partial<{
        masses: [number, number],
        axis?: [number, number]
    }> = {},
): Gradient[] {
    const pq = (new Vector()).subVectors(q, p);
    const v = axis ?
        (new Vector(axis[0], axis[1])).normalize() :
        pq.clone().normalize();
    const current = axis ? Math.abs(pq.dot(v)) : pq.length();
    if(op === '>=' && current >= distance + kZeroThreshold) return [];
    if(op === '<=' && current <= distance - kZeroThreshold) return [];
    if(op === '=' && Math.abs(current - distance) <= kZeroThreshold) return [];
    const delta = distance - current;  // Sign reflects whether should increase/decrease distance.
    if(!masses) masses = [1, 1];
    if(pq.dot(v) < 0) v.negate(); 
    const gradq = v.clone().multiplyScalar(delta * masses[0] / (masses[0] + masses[1]));
    const gradp = v.clone().multiplyScalar(-delta * masses[1] / (masses[0] + masses[1]));
    return [new Gradient(p, gradp), new Gradient(q, gradq)];
}

/**
 * Constrains the position of `q` relative to `p` by some `offset` along the `direction`.
 * @param p
 *     Point vector that serves as the reference.
 * @param q 
 *     Point vector that serves as the offset.
 * @param op 
 *     Whether to make offset of `q` relative to `p` equal to (`=`), greater than / equal to (`>=`),
 *     or less than / equal to (`<=`) the specified value.
 * @param offset 
 *     How much along the direction vector `q` should be relative to `p`. Can be negative.
 * @param direction
 *     Direction vector onto which the offset is projected. Magnitude does not matter.
 * @param masses
 *     Mass of a point determines its inertia, i.e. with more mass it moves less.
 * @returns
 *     Empty array (if already satisfied) or tuple of gradients in order `[p, q]`.
 */
export function constrainOffset(
    p: Vector,
    q: Vector,
    op: '=' | '>=' | '<=',
    offset: number,
    direction: [number, number],
    {
        masses = [1, 1]
    }: Partial<{
        masses: [number, number]
    }> = {},
): Gradient[] {
    const pq = (new Vector()).subVectors(q, p);
    const v = (new Vector(direction[0], direction[1])).normalize();
    const projected = pq.dot(v);
    if(op === '>=' && projected >= offset + kZeroThreshold) return [];
    if(op === '<=' && projected <= offset - kZeroThreshold) return [];
    if(op === '=' && Math.abs(projected - offset) <= kZeroThreshold) return [];
    const delta = offset - projected;
    const gradq = v.clone().multiplyScalar(delta * masses[0] / (masses[0] + masses[1]));
    const gradp = v.clone().multiplyScalar(-delta * masses[1] / (masses[0] + masses[1]));
    return [new Gradient(p, gradp), new Gradient(q, gradq)];
}

/**
 * Nudges the angle of the vector pointing from `p` to `q`. The mass of a point determines its
 * inertia i.e. with more mass it moves less. The angle is measured counterclockwise from 0 (as 
 * in trigonometry) but since browser's render the positive-y direction pointing downwards, the
 * result may appear opposite than intended if unaccounted for.
 * @param p
 *     Point vector that serves as source (direction tail).
 * @param q 
 *     Point vector that serves as target (direction head.).
 * @param angle 
 *     Single angle or array of angles, in degrees within range [0, 360].
 * @param strength
 *     Maximum restoring force (felt when points directly opposite the desired angle).
 * @returns
 *     Tuple of gradients in order `[p, q]`.
 */
export function nudgeAngle(
    p: Vector,
    q: Vector,
    angle: number | number[],
    strength: number = 1,
    { masses = [1, 1] }: Partial<{ masses: [number, number] }> = {},
): Gradient[] {
    const pq = (new Vector()).subVectors(q, p).normalize();
    const pqAngle = Math.atan2(pq.y, pq.x) * 180 / Math.PI;  // In degrees.
    let desired: number;
    if(Array.isArray(angle)) {
        if(angle.length === 0) throw Error('No angles specified');
        desired = angle[0];
        let mindiff = Number.POSITIVE_INFINITY;
        for(let a of angle) {
            // Positive angular difference in range [0, 180].
            const diff = 180 - Math.abs(Math.abs(a - pqAngle) - 180);
            if(diff < mindiff) {
                desired = a;
                mindiff = diff;
            }
        }
    } else {
        desired = angle;
    }

    // Signed angular difference in range (-180, 180].
    const sgndiff = (pqAngle - desired - 540) % 360 + 180;
    const delta = strength * sgndiff / 180;  // In range (-strength, strength].
    const gradq = (new Vector(pq.y, -pq.x)).multiplyScalar(delta*masses[0]/(masses[0] + masses[1]));
    const gradp = (new Vector(-pq.y, pq.x)).multiplyScalar(delta*masses[1]/(masses[0] + masses[1]));
    return [new Gradient(p, gradp), new Gradient(q, gradq)];
}

/**
 * Nudges the pair of points in opposite directions, away from each other if `magnitude` is
 * positive, and towards each other if the `magnitude` is negative. It is possible to specify
 * different `magnitude` for each point.
 * @param p
 *     Point vector.
 * @param q
 *     Point vector.
 * @param magnitude 
 *     Single magnitude or tuple of magnitudes. Nudges away from each other if positive, and
 *     nudges towards each other if negative.
 * @returns
 *     Tuple of gradients in order `[p, q]`.
 */
export function nudgePair(
    p: Vector,
    q: Vector,
    magnitude: number | [number, number]
): [Gradient, Gradient] {
    if(!Array.isArray(magnitude)) magnitude = [magnitude, magnitude];
    const qp = (new Vector()).subVectors(p, q).normalize();
    const pq = qp.clone().negate();
    qp.multiplyScalar(magnitude[0]);
    pq.multiplyScalar(magnitude[1]);
    return [new Gradient(p, qp), new Gradient(q, pq)];
}

/**
 * Nudges a point (or array of points) in the specified `direction` with `magnitude`.
 * @param points
 *     Point vector or array of point vectors.
 * @param magnitude 
 *     Magnitude scalar.
 * @param direction 
 *     Direction vector, unnormalized.
 * @returns
 *     Array of gradients for each point.
 */
export function nudgePoint(
    points: Vector | Vector[],
    magnitude: number,
    direction: [number, number]
): Gradient[] {
    if(!Array.isArray(points)) points = [points];
    const grad = (new Vector(direction[0], direction[1])).normalize().multiplyScalar(magnitude);
    return points.map((p) => new Gradient(p, grad.clone()));
}

/**
 * Constrain `u`'s children to be contained within itself, expansing its boundaries if necessary.
 * @param u 
 *      Node with children to constrain.
 * @param padding 
 *      Spacing inside the node's boundary.
 */
export function constrainNodeChildren(
    u: Node,
    padding: number = 0,
): Gradient[] {
    return u.children.map((child) => u.shape.constrainShapeWithin(child.shape, { offset: -padding })).flat();
}

// Helper type of port.
type Port = Node['ports'][keyof Node['ports']];

// Relative mass of [node, port] determines how much "tug" a port has on its node.
const kPortMasses: [number, number] = [1e6, 1];

/**
 * Constrains `u`'s ports (if any) to be at their correct `location` on the node's boundary,
 * in their correct `order` relative to other ports, if specified. If no port is specified
 * @param u
 *     Node with ports to constrain.
 * @param centering 
 *     Strength of port attraction towards center of each side. (default: 0.1)
 * @param gap
 *     Minimum distance between successive ports at a location. (default: 8)
 */
export function constrainNodePorts(
    u: Node,
    centering: number = 0.5,
    gap: number = 8,
): Gradient[] {
    const grads: Gradient[][] = [];
    const ports: Port[] = Object.values(u.ports);
    
    // Aggregate all ports at the same specified location.
    const orders: Record<Port['location'], (Port & { order: number })[]> = {
        north: [], south: [], east: [], west: [], boundary: [], center: []
    };
    ports.forEach((port) => {
        if(port.order !== undefined) {
            orders[port.location].push(port as (Port & { order: number }));
        }
    });
   
    const { x: cx, y: cy } = u.center;
    const { width, height, x, y, X, Y } = u.shape.bounds();
    ports.forEach(({ location, order, point }) => {
        if(location === 'center') {
            grads.push(constrainDistance(u.center, point, "=", 0, { masses: kPortMasses }));
            return;
        }
        
        let side: 'north' | 'south' | 'east' | 'west';
        if(location === 'boundary') {
            // Narrow down location that the point is currently on.
            const ray = (new Vector()).subVectors(point, u.center);
            const risingNormalDot = ray.x * (-height) + ray.y * (-width);
            const fallingNormalDot = ray.x * (height) + ray.y * (-width);
            if(risingNormalDot > 0) {
                side = fallingNormalDot > 0 ? 'north' : 'west';
            } else {
                side = fallingNormalDot > 0 ? 'east' : 'south';
            }
        } else {
            side = location;
        }

        // Constrain port to `Shape` boundary.
        grads.push(u.shape.constrainPointOnBoundary(point, { masses: { shape: 10, point: 1 }, offset: 0 }));  // TODO: Add masses.
<<<<<<< HEAD
        // TODO: Prevent jitter if super small. --> There's no jitter with offset
        // TODO: Prevent shift when have offset, something is being calculated wrong.
=======
>>>>>>> 813fcc1a

        // Attract ports on boundary towards side center.
        switch(side) {
            case 'north':
                // Scale the boundary coordinates by a close-to-1 constant so that the ports do not exactly
                // align with them and cause jitter
                grads.push(nudgePair(new Vector(cx, y * 0.9), point, [0, -centering]));
                break;
            case 'south':
                grads.push(nudgePair(new Vector(cx, Y * 0.9), point, [0, -centering]));
                break;
            case 'west':
                grads.push(nudgePair(new Vector(x * 0.9, cy), point, [0, -centering]));
                break;
            case 'east':
                grads.push(nudgePair(new Vector(X * 0.9, cy), point, [0, -centering]));
                break;
        }
        
        // Maintain separation gap between ports.
        // TODO: Make into a scheduled value.
        ports.filter(({location}) => location !== 'center').forEach(({ point: p  }) => grads.push(constrainDistance(point, p, '>=', gap)));
        
        // Only location zones and ordering for more specific sides.
        if(location === 'boundary') return;

        // Constrain the port to be in the correct location zone (if not 'boundary' or 'center'):
        // |\ N /|    N = 'north',    portAxis: [1, 0]
        // | \ / |    S = 'south',    portAxis: [1, 0]
        // |W X E|    E = 'east',     portAxis: [0, 1]
        // | / \ |    W = 'west',     portAxis: [0, 1]
        // |/ S \|
        // Use the normal vectors of the rising/falling diagonals to target a particular zone,
        // e.g. positive along rising diagonal normal and negative along falling diagonal
        // normal = west.
        const risingNormalOp = location === 'north' || location === 'west' ? '>=' : '<=';
        const fallingNormalOp = location === 'north' || location === 'east' ? '>=' : '<=';
        grads.push(
            constrainOffset(u.center, point, risingNormalOp, 0, [-height, -width], { masses: kPortMasses }),
            constrainOffset(u.center, point, fallingNormalOp, 0, [height, -width], { masses: kPortMasses }),
        );

        // Constrain order for ordered ports at the same side.
        if (order) {
            orders[location].forEach((port) => {
                if (order < port.order) {
                    grads.push(
                        constrainOffset(point, port.point, ">=", gap, location === 'north' || location === 'south' ? [1, 0] : [0, 1])
                    );
                }
            })
        }
    });
    
    return grads.flat();
}

/**
 * 
 * @param u
 *     First node of pair to ensure nonoverlap.
 * @param v 
 *     Second node of pair to ensure nonoverlap.
 * @param margin 
 *     Spacing outside each node's boundary.
 */
export function constrainNodeNonoverlap(
    u: Node,
    v: Node,
    margin: number = 0,
): Gradient[] {
    // TODO: Rewrite using collision checker
    // TODO: Integrate margin.
    const { x: ux, y: uy, X: uX, Y: uY, width: uwidth, height: uheight } = u.shape.bounds();
    const { x: vx, y: vy, X: vX, Y: vY, width: vwidth, height: vheight } = v.shape.bounds();
    const ubounds = new Box2(new Vector(ux, uy), new Vector(uX, uY));
    const vbounds = new Box2(new Vector(vx, vy), new Vector(vX, vY));
    if(!ubounds.intersectsBox(vbounds)) return [];
    const xgrad = constrainDistance(u.center, v.center, ">=", (uwidth + vwidth)/2, {axis: [1, 0]});
    const ygrad = constrainDistance(u.center, v.center, ">=", (uheight + vheight)/2, {axis: [0, 1]});
    const xgradlen = xgrad.reduce((sum, grad) => sum + grad.grad.length(), 0);
    const ygradlen = ygrad.reduce((sum, grad) => sum + grad.grad.length(), 0);
    const shorter = xgradlen < ygradlen ? xgrad : ygrad;

    // Bump all descendants by gradient on root.
    function moveChildren(p: Node, grad: Vector) {
        if(p.children.length > 0) {
            p.children.forEach((c) => {
                shorter.push(new Gradient(c.center, grad));
                moveChildren(c, grad);
            });
        }
    }
    for(let grad of shorter) {
        if(grad.point === u.center) moveChildren(u, grad.grad);
        if(grad.point === v.center) moveChildren(v, grad.grad);
    }

    return shorter;
}

/**
 * 
 * @param nodes 
 * @param axis 
 */
export function constrainNodeAlignment(
    nodes: Node[],
    axis: [number, number],
    align: 'left' | 'center' | 'right' = 'center',
): Gradient[] {
    // TODO: Integrate align.
    const [x, y] = axis;
    if(nodes.length < 2) return [];
    const grads: Gradient[][] = [];
    for(let i = 0; i < nodes.length - 1; i++) {
        // TODO: Integrate fixed.
        grads.push(constrainDistance(nodes[i].center, nodes[i+1].center, '=', 0, { axis: [-y, x] }))
    }
    return grads.flat();
}

/**
 * 
 * @param u 
 * @param v 
 * @param op 
 * @param separation 
 * @param config 
 */
export function constrainNodeSeparation(u: Node, v: Node, op: '=' | '>=' | '<=',
separation: number, { masses = [1, 1] }: Partial<{ masses: [number, number] }> = {}): Gradient[] {
    // TODO: Rewrite this properly
    // TODO: Integrate fixed;
    const uv = (new Vector()).subVectors(v.center, u.center);
    let distance = uv.length();
    const { width: uwidth, height: uheight } = u.shape.bounds();
    const { width: vwidth, height: vheight } = v.shape.bounds();
    const uborder = uv.y * uwidth > uv.x * uheight ? new Vector(uv.x / uv.y * uwidth, uheight) : new Vector(uwidth, uv.y / uv.x * uheight);
    const vborder = uv.y * vwidth > uv.x * vheight ? new Vector(uv.x / uv.y * vwidth, vheight) : new Vector(vwidth, uv.y / uv.x * vheight);
    let interior = (uborder.length() + vborder.length()) / 2;  // TODO: Make shape.
    return constrainDistance(u.center, v.center, op, separation + interior, { masses })
}

/**
 * 
 * @param u 
 * @param v 
 */
export function constrainNodeCircular(nodes: Node[], radius: number | undefined = undefined): Gradient[] {
    // TODO
    return [];
}

/**
 * 
 * @param u 
 * @param dx 
 * @param dy 
 */
export function constrainNodeGrid(u: Node, dx: number, dy: number): Gradient[] {
    const snapx = Math.floor(u.center.x / dx) * dx;
    const snapy = Math.floor(u.center.y / dy) * dy;
    return constrainDistance(u.center, new Vector(snapx, snapy), "=", 0);
}<|MERGE_RESOLUTION|>--- conflicted
+++ resolved
@@ -20,15 +20,15 @@
  *     Point vector.
  * @param q
  *     Point vector.
- * @param op 
+ * @param op
  *     Whether to make separation equal to (`=`), greater than or equal to (`>=`), or less than or
  *     equal to (`<=`) the specified distance.
- * @param distance 
+ * @param distance
  *     Positive separation between `p` and `q`.
- * @param axis 
+ * @param axis
  *     Axis onto which the separation is projected. Gradients will point in opposite directions
  *     along this axis. Sign/magnitude does not matter, i.e. [1, 0] is the same as [-2, 0].
- * @param masses 
+ * @param masses
  *     Mass of a point determines its inertia, i.e. with more mass it moves less.
  * @returns
  *     Empty array (if already satisfied) or 2-array of gradients in order `[p, q]`.
@@ -56,7 +56,7 @@
     if(op === '=' && Math.abs(current - distance) <= kZeroThreshold) return [];
     const delta = distance - current;  // Sign reflects whether should increase/decrease distance.
     if(!masses) masses = [1, 1];
-    if(pq.dot(v) < 0) v.negate(); 
+    if(pq.dot(v) < 0) v.negate();
     const gradq = v.clone().multiplyScalar(delta * masses[0] / (masses[0] + masses[1]));
     const gradp = v.clone().multiplyScalar(-delta * masses[1] / (masses[0] + masses[1]));
     return [new Gradient(p, gradp), new Gradient(q, gradq)];
@@ -66,12 +66,12 @@
  * Constrains the position of `q` relative to `p` by some `offset` along the `direction`.
  * @param p
  *     Point vector that serves as the reference.
- * @param q 
+ * @param q
  *     Point vector that serves as the offset.
- * @param op 
+ * @param op
  *     Whether to make offset of `q` relative to `p` equal to (`=`), greater than / equal to (`>=`),
  *     or less than / equal to (`<=`) the specified value.
- * @param offset 
+ * @param offset
  *     How much along the direction vector `q` should be relative to `p`. Can be negative.
  * @param direction
  *     Direction vector onto which the offset is projected. Magnitude does not matter.
@@ -106,14 +106,14 @@
 
 /**
  * Nudges the angle of the vector pointing from `p` to `q`. The mass of a point determines its
- * inertia i.e. with more mass it moves less. The angle is measured counterclockwise from 0 (as 
+ * inertia i.e. with more mass it moves less. The angle is measured counterclockwise from 0 (as
  * in trigonometry) but since browser's render the positive-y direction pointing downwards, the
  * result may appear opposite than intended if unaccounted for.
  * @param p
  *     Point vector that serves as source (direction tail).
- * @param q 
+ * @param q
  *     Point vector that serves as target (direction head.).
- * @param angle 
+ * @param angle
  *     Single angle or array of angles, in degrees within range [0, 360].
  * @param strength
  *     Maximum restoring force (felt when points directly opposite the desired angle).
@@ -162,7 +162,7 @@
  *     Point vector.
  * @param q
  *     Point vector.
- * @param magnitude 
+ * @param magnitude
  *     Single magnitude or tuple of magnitudes. Nudges away from each other if positive, and
  *     nudges towards each other if negative.
  * @returns
@@ -185,9 +185,9 @@
  * Nudges a point (or array of points) in the specified `direction` with `magnitude`.
  * @param points
  *     Point vector or array of point vectors.
- * @param magnitude 
+ * @param magnitude
  *     Magnitude scalar.
- * @param direction 
+ * @param direction
  *     Direction vector, unnormalized.
  * @returns
  *     Array of gradients for each point.
@@ -204,9 +204,9 @@
 
 /**
  * Constrain `u`'s children to be contained within itself, expansing its boundaries if necessary.
- * @param u 
+ * @param u
  *      Node with children to constrain.
- * @param padding 
+ * @param padding
  *      Spacing inside the node's boundary.
  */
 export function constrainNodeChildren(
@@ -227,7 +227,7 @@
  * in their correct `order` relative to other ports, if specified. If no port is specified
  * @param u
  *     Node with ports to constrain.
- * @param centering 
+ * @param centering
  *     Strength of port attraction towards center of each side. (default: 0.1)
  * @param gap
  *     Minimum distance between successive ports at a location. (default: 8)
@@ -239,7 +239,7 @@
 ): Gradient[] {
     const grads: Gradient[][] = [];
     const ports: Port[] = Object.values(u.ports);
-    
+
     // Aggregate all ports at the same specified location.
     const orders: Record<Port['location'], (Port & { order: number })[]> = {
         north: [], south: [], east: [], west: [], boundary: [], center: []
@@ -249,7 +249,7 @@
             orders[port.location].push(port as (Port & { order: number }));
         }
     });
-   
+
     const { x: cx, y: cy } = u.center;
     const { width, height, x, y, X, Y } = u.shape.bounds();
     ports.forEach(({ location, order, point }) => {
@@ -257,7 +257,7 @@
             grads.push(constrainDistance(u.center, point, "=", 0, { masses: kPortMasses }));
             return;
         }
-        
+
         let side: 'north' | 'south' | 'east' | 'west';
         if(location === 'boundary') {
             // Narrow down location that the point is currently on.
@@ -275,11 +275,6 @@
 
         // Constrain port to `Shape` boundary.
         grads.push(u.shape.constrainPointOnBoundary(point, { masses: { shape: 10, point: 1 }, offset: 0 }));  // TODO: Add masses.
-<<<<<<< HEAD
-        // TODO: Prevent jitter if super small. --> There's no jitter with offset
-        // TODO: Prevent shift when have offset, something is being calculated wrong.
-=======
->>>>>>> 813fcc1a
 
         // Attract ports on boundary towards side center.
         switch(side) {
@@ -298,11 +293,11 @@
                 grads.push(nudgePair(new Vector(X * 0.9, cy), point, [0, -centering]));
                 break;
         }
-        
+
         // Maintain separation gap between ports.
         // TODO: Make into a scheduled value.
         ports.filter(({location}) => location !== 'center').forEach(({ point: p  }) => grads.push(constrainDistance(point, p, '>=', gap)));
-        
+
         // Only location zones and ordering for more specific sides.
         if(location === 'boundary') return;
 
@@ -333,17 +328,17 @@
             })
         }
     });
-    
+
     return grads.flat();
 }
 
 /**
- * 
+ *
  * @param u
  *     First node of pair to ensure nonoverlap.
- * @param v 
+ * @param v
  *     Second node of pair to ensure nonoverlap.
- * @param margin 
+ * @param margin
  *     Spacing outside each node's boundary.
  */
 export function constrainNodeNonoverlap(
@@ -382,9 +377,9 @@
 }
 
 /**
- * 
- * @param nodes 
- * @param axis 
+ *
+ * @param nodes
+ * @param axis
  */
 export function constrainNodeAlignment(
     nodes: Node[],
@@ -403,12 +398,12 @@
 }
 
 /**
- * 
- * @param u 
- * @param v 
- * @param op 
- * @param separation 
- * @param config 
+ *
+ * @param u
+ * @param v
+ * @param op
+ * @param separation
+ * @param config
  */
 export function constrainNodeSeparation(u: Node, v: Node, op: '=' | '>=' | '<=',
 separation: number, { masses = [1, 1] }: Partial<{ masses: [number, number] }> = {}): Gradient[] {
@@ -425,9 +420,9 @@
 }
 
 /**
- * 
- * @param u 
- * @param v 
+ *
+ * @param u
+ * @param v
  */
 export function constrainNodeCircular(nodes: Node[], radius: number | undefined = undefined): Gradient[] {
     // TODO
@@ -435,10 +430,10 @@
 }
 
 /**
- * 
- * @param u 
- * @param dx 
- * @param dy 
+ *
+ * @param u
+ * @param dx
+ * @param dy
  */
 export function constrainNodeGrid(u: Node, dx: number, dy: number): Gradient[] {
     const snapx = Math.floor(u.center.x / dx) * dx;
