/**
 * These functions output gradients to induce certain properties on `Vector`s and `Node`s.
 * These gradients can function as 'soft' nudges  or 'hard' constraints depending on the learning
 * rate. A `constraint` function produces a gradient that has geometric meaning, i.e. a shift in
 * position, whereas a `nudge` function produces a gradient that matters more in direction than in
 * magnitude.
 */
import { Box2 } from 'three';

import { Vector, Gradient } from '../optim';
import { Node, Edge } from './elements';


// Threshold for distance under which points are considered to be the same.
const kZeroThreshold = 1e-3;

/**
 * Constrains the Euclidean distance between points, optionally after projection onto an axis.
 * @param p
 *     Point vector.
 * @param q
 *     Point vector.
 * @param op
 *     Whether to make separation equal to (`=`), greater than or equal to (`>=`), or less than or
 *     equal to (`<=`) the specified distance.
 * @param distance
 *     Positive separation between `p` and `q`.
 * @param axis
 *     Axis onto which the separation is projected. Gradients will point in opposite directions
 *     along this axis. Sign/magnitude does not matter, i.e. [1, 0] is the same as [-2, 0].
 * @param masses
 *     Mass of a point determines its inertia, i.e. with more mass it moves less.
 * @returns
 *     Empty array (if already satisfied) or 2-array of gradients in order `[p, q]`.
 */
export function constrainDistance(
    p: Vector,
    q: Vector,
    op: '=' | '>=' | '<=',
    distance: number,
    {
        axis = undefined,
        masses = [1, 1]
    }: Partial<{
        masses: [number, number],
        axis?: [number, number]
    }> = {},
): Gradient[] {
    const pq = (new Vector()).subVectors(q, p);
    const v = axis ?
        (new Vector(axis[0], axis[1])).normalize() :
        pq.clone().normalize();
    const current = axis ? Math.abs(pq.dot(v)) : pq.length();
    if (op === '>=' && current >= distance + kZeroThreshold) return [];
    if (op === '<=' && current <= distance - kZeroThreshold) return [];
    if (op === '=' && Math.abs(current - distance) <= kZeroThreshold) return [];
    const delta = distance - current;  // Sign reflects whether should increase/decrease distance.
<<<<<<< HEAD
    if (!masses) masses = [1, 1];
    if (pq.dot(v) < 0) v.negate();
=======
    if(!masses) masses = [1, 1];
    if(pq.dot(v) < 0) v.negate();
>>>>>>> ca05ac30
    const gradq = v.clone().multiplyScalar(delta * masses[0] / (masses[0] + masses[1]));
    const gradp = v.clone().multiplyScalar(-delta * masses[1] / (masses[0] + masses[1]));
    return [new Gradient(p, gradp), new Gradient(q, gradq)];
}

/**
 * Constrains the position of `q` relative to `p` by some `offset` along the `direction`.
 * @param p
 *     Point vector that serves as the reference.
 * @param q
 *     Point vector that serves as the offset.
 * @param op
 *     Whether to make offset of `q` relative to `p` equal to (`=`), greater than / equal to (`>=`),
 *     or less than / equal to (`<=`) the specified value.
 * @param offset
 *     How much along the direction vector `q` should be relative to `p`. Can be negative.
 * @param direction
 *     Direction vector onto which the offset is projected. Magnitude does not matter.
 * @param masses
 *     Mass of a point determines its inertia, i.e. with more mass it moves less.
 * @returns
 *     Empty array (if already satisfied) or tuple of gradients in order `[p, q]`.
 */
export function constrainOffset(
    p: Vector,
    q: Vector,
    op: '=' | '>=' | '<=',
    offset: number,
    direction: [number, number],
    {
        masses = [1, 1]
    }: Partial<{
        masses: [number, number]
    }> = {},
): Gradient[] {
    const pq = (new Vector()).subVectors(q, p);
    const v = (new Vector(direction[0], direction[1])).normalize();
    const projected = pq.dot(v);
    if (op === '>=' && projected >= offset + kZeroThreshold) return [];
    if (op === '<=' && projected <= offset - kZeroThreshold) return [];
    if (op === '=' && Math.abs(projected - offset) <= kZeroThreshold) return [];
    const delta = offset - projected;
    const gradq = v.clone().multiplyScalar(delta * masses[0] / (masses[0] + masses[1]));
    const gradp = v.clone().multiplyScalar(-delta * masses[1] / (masses[0] + masses[1]));
    return [new Gradient(p, gradp), new Gradient(q, gradq)];
}

/**
 * Nudges the angle of the vector pointing from `p` to `q`. The mass of a point determines its
 * inertia i.e. with more mass it moves less. The angle is measured counterclockwise from 0 (as
 * in trigonometry) but since browser's render the positive-y direction pointing downwards, the
 * result may appear opposite than intended if unaccounted for.
 * @param p
 *     Point vector that serves as source (direction tail).
 * @param q
 *     Point vector that serves as target (direction head.).
 * @param angle
 *     Single angle or array of angles, in degrees within range [0, 360].
 * @param strength
 *     Maximum restoring force (felt when points directly opposite the desired angle).
 * @returns
 *     Tuple of gradients in order `[p, q]`.
 */
export function nudgeAngle(
    p: Vector,
    q: Vector,
    angle: number | number[],
    strength: number = 1,
    { masses = [1, 1] }: Partial<{ masses: [number, number] }> = {},
): Gradient[] {
    const pq = (new Vector()).subVectors(q, p).normalize();
    const pqAngle = Math.atan2(pq.y, pq.x) * 180 / Math.PI;  // In degrees.
    let desired: number;
    if (Array.isArray(angle)) {
        if (angle.length === 0) throw Error('No angles specified');
        desired = angle[0];
        let mindiff = Number.POSITIVE_INFINITY;
        for (let a of angle) {
            // Positive angular difference in range [0, 180].
            const diff = 180 - Math.abs(Math.abs(a - pqAngle) - 180);
            if (diff < mindiff) {
                desired = a;
                mindiff = diff;
            }
        }
    } else {
        desired = angle;
    }

    // Signed angular difference in range (-180, 180].
    const sgndiff = (pqAngle - desired - 540) % 360 + 180;
    const delta = strength * sgndiff / 180;  // In range (-strength, strength].
    const gradq = (new Vector(pq.y, -pq.x)).multiplyScalar(delta * masses[0] / (masses[0] + masses[1]));
    const gradp = (new Vector(-pq.y, pq.x)).multiplyScalar(delta * masses[1] / (masses[0] + masses[1]));
    return [new Gradient(p, gradp), new Gradient(q, gradq)];
}

/**
 * Nudges the pair of points in opposite directions, away from each other if `magnitude` is
 * positive, and towards each other if the `magnitude` is negative. It is possible to specify
 * different `magnitude` for each point.
 * @param p
 *     Point vector.
 * @param q
 *     Point vector.
 * @param magnitude
 *     Single magnitude or tuple of magnitudes. Nudges away from each other if positive, and
 *     nudges towards each other if negative.
 * @returns
 *     Tuple of gradients in order `[p, q]`.
 */
export function nudgePair(
    p: Vector,
    q: Vector,
    magnitude: number | [number, number]
): [Gradient, Gradient] {
    if (!Array.isArray(magnitude)) magnitude = [magnitude, magnitude];
    const qp = (new Vector()).subVectors(p, q).normalize();
    const pq = qp.clone().negate();
    qp.multiplyScalar(magnitude[0]);
    pq.multiplyScalar(magnitude[1]);
    return [new Gradient(p, qp), new Gradient(q, pq)];
}

/**
 * Nudges a point (or array of points) in the specified `direction` with `magnitude`.
 * @param points
 *     Point vector or array of point vectors.
 * @param magnitude
 *     Magnitude scalar.
 * @param direction
 *     Direction vector, unnormalized.
 * @returns
 *     Array of gradients for each point.
 */
export function nudgePoint(
    points: Vector | Vector[],
    magnitude: number,
    direction: [number, number]
): Gradient[] {
    if (!Array.isArray(points)) points = [points];
    const grad = (new Vector(direction[0], direction[1])).normalize().multiplyScalar(magnitude);
    return points.map((p) => new Gradient(p, grad.clone()));
}

/**
 * Constrain `u`'s children to be contained within itself, expansing its boundaries if necessary.
 * @param u
 *      Node with children to constrain.
 * @param padding
 *      Spacing inside the node's boundary.
 */
export function constrainNodeChildren(
    u: Node,
    padding: number = 0,
): Gradient[] {
    return u.children.map((child) => u.shape.constrainShapeWithin(child.shape, { offset: -padding })).flat();
}

// Helper type of port.
type Port = Node['ports'][keyof Node['ports']];

// Relative mass of [node, port] determines how much "tug" a port has on its node.
const kPortMasses: [number, number] = [1e6, 1];

/**
 * Constrains `u`'s ports (if any) to be at their correct `location` on the node's boundary,
 * in their correct `order` relative to other ports, if specified. If no port is specified
 * @param u
 *     Node with ports to constrain.
 * @param centering
 *     Strength of port attraction towards center of each side. (default: 0.1)
 * @param gap
 *     Minimum distance between successive ports at a location. (default: 8)
 */
export function constrainNodePorts(
    u: Node,
    centering: number = 0.5,
    gap: number = 8,
): Gradient[] {
    const grads: Gradient[][] = [];
    const ports: Port[] = Object.values(u.ports);

    // Aggregate all ports at the same specified location.
    const orders: Record<Port['location'], (Port & { order: number })[]> = {
        north: [], south: [], east: [], west: [], boundary: [], center: []
    };
    ports.forEach((port) => {
        if (port.order !== undefined) {
            orders[port.location].push(port as (Port & { order: number }));
        }
    });

    const { x: cx, y: cy } = u.center;
    const { width, height, x, y, X, Y } = u.shape.bounds();
    ports.forEach(({ location, order, point }) => {
        if (location === 'center') {
            grads.push(constrainDistance(u.center, point, "=", 0, { masses: kPortMasses }));
            return;
        }

        let side: 'north' | 'south' | 'east' | 'west';
        if (location === 'boundary') {
            // Narrow down location that the point is currently on.
            const ray = (new Vector()).subVectors(point, u.center);
            const risingNormalDot = ray.x * (-height) + ray.y * (-width);
            const fallingNormalDot = ray.x * (height) + ray.y * (-width);
            if (risingNormalDot > 0) {
                side = fallingNormalDot > 0 ? 'north' : 'west';
            } else {
                side = fallingNormalDot > 0 ? 'east' : 'south';
            }
        } else {
            side = location;
        }

        // Constrain port to `Shape` boundary.
        grads.push(u.shape.constrainPointOnBoundary(point, { masses: { shape: 10, point: 1 }, offset: 0 }));  // TODO: Add masses.

        // Attract ports on boundary towards side center.
        switch (side) {
            case 'north':
                // Scale the boundary coordinates by a close-to-1 constant so that the ports do not exactly
                // align with them and cause jitter
                grads.push(nudgePair(new Vector(cx, y * 0.9), point, [0, -centering]));
                break;
            case 'south':
                grads.push(nudgePair(new Vector(cx, Y * 0.9), point, [0, -centering]));
                break;
            case 'west':
                grads.push(nudgePair(new Vector(x * 0.9, cy), point, [0, -centering]));
                break;
            case 'east':
                grads.push(nudgePair(new Vector(X * 0.9, cy), point, [0, -centering]));
                break;
        }

        // Maintain separation gap between ports.
        // TODO: Make into a scheduled value.
<<<<<<< HEAD
        ports.filter(({ location }) => location !== 'center').forEach(({ point: p }) => grads.push(constrainDistance(point, p, '>=', gap)));
=======
        ports.filter(({location}) => location !== 'center').forEach(({ point: p  }) => grads.push(constrainDistance(point, p, '>=', gap)));
>>>>>>> ca05ac30

        // Only location zones and ordering for more specific sides.
        if (location === 'boundary') return;

        // Constrain the port to be in the correct location zone (if not 'boundary' or 'center'):
        // |\ N /|    N = 'north',    portAxis: [1, 0]
        // | \ / |    S = 'south',    portAxis: [1, 0]
        // |W X E|    E = 'east',     portAxis: [0, 1]
        // | / \ |    W = 'west',     portAxis: [0, 1]
        // |/ S \|
        // Use the normal vectors of the rising/falling diagonals to target a particular zone,
        // e.g. positive along rising diagonal normal and negative along falling diagonal
        // normal = west.
        const risingNormalOp = location === 'north' || location === 'west' ? '>=' : '<=';
        const fallingNormalOp = location === 'north' || location === 'east' ? '>=' : '<=';
        grads.push(
            constrainOffset(u.center, point, risingNormalOp, 0, [-height, -width], { masses: kPortMasses }),
            constrainOffset(u.center, point, fallingNormalOp, 0, [height, -width], { masses: kPortMasses }),
        );

        // Constrain order for ordered ports at the same side.
        if (order) {
            orders[location].forEach((port) => {
                if (order < port.order) {
                    grads.push(
                        constrainOffset(point, port.point, ">=", gap, location === 'north' || location === 'south' ? [1, 0] : [0, 1])
                    );
                }
            })
        }
    });

    return grads.flat();
}

/**
 *
 * @param u
 *     First node of pair to ensure nonoverlap.
 * @param v
 *     Second node of pair to ensure nonoverlap.
 * @param margin
 *     Spacing outside each node's boundary.
 */
export function constrainNodeNonoverlap(
    u: Node,
    v: Node,
    margin: number = 0,
): Gradient[] {
    // TODO: Rewrite using collision checker
    // TODO: Integrate margin.
    const { x: ux, y: uy, X: uX, Y: uY, width: uwidth, height: uheight } = u.shape.bounds();
    const { x: vx, y: vy, X: vX, Y: vY, width: vwidth, height: vheight } = v.shape.bounds();
    const ubounds = new Box2(new Vector(ux, uy), new Vector(uX, uY));
    const vbounds = new Box2(new Vector(vx, vy), new Vector(vX, vY));
    if (!ubounds.intersectsBox(vbounds)) return [];
    const xgrad = constrainDistance(u.center, v.center, ">=", (uwidth + vwidth) / 2, { axis: [1, 0] });
    const ygrad = constrainDistance(u.center, v.center, ">=", (uheight + vheight) / 2, { axis: [0, 1] });
    const xgradlen = xgrad.reduce((sum, grad) => sum + grad.grad.length(), 0);
    const ygradlen = ygrad.reduce((sum, grad) => sum + grad.grad.length(), 0);
    const shorter = xgradlen < ygradlen ? xgrad : ygrad;

    // Bump all descendants by gradient on root.
    function moveChildren(p: Node, grad: Vector) {
        if (p.children.length > 0) {
            p.children.forEach((c) => {
                shorter.push(new Gradient(c.center, grad));
                moveChildren(c, grad);
            });
        }
    }
    for (let grad of shorter) {
        if (grad.point === u.center) moveChildren(u, grad.grad);
        if (grad.point === v.center) moveChildren(v, grad.grad);
    }

    return shorter;
}

/**
 *
 * @param nodes
 * @param axis
 */
export function constrainNodeAlignment(
    nodes: Node[],
    axis: [number, number],
    align: 'left' | 'center' | 'right' = 'center',
): Gradient[] {
    // TODO: Integrate align.
    const [x, y] = axis;
    if (nodes.length < 2) return [];
    const grads: Gradient[][] = [];
    for (let i = 0; i < nodes.length - 1; i++) {
        // TODO: Integrate fixed.
        grads.push(constrainDistance(nodes[i].center, nodes[i + 1].center, '=', 0, { axis: [-y, x] }))
    }
    return grads.flat();
}

/**
<<<<<<< HEAD
 * Constraint two nodes such that the distance between their support points along a given axis obeys a given inequality.
 * @param u 
 * @param v 
 * @param op 
 * @param separation 
 * @param config 
=======
 *
 * @param u
 * @param v
 * @param op
 * @param separation
 * @param config
>>>>>>> ca05ac30
 */
export function constrainNodeDistance(
    u: Node, 
    v: Node, 
    op: '=' | '>=' | '<=', 
    distance: number,
    {
        axis = undefined,
        masses = [1, 1]
    }: Partial<{
        masses: [number, number],
        axis?: [number, number]
    }> = {},
): Gradient[] {
    // TODO: Integrate fixed;
    const supportAxis = (new Vector()).subVectors(v.center, u.center);
    const us = u.shape.support(supportAxis);
    const vs = v.shape.support(supportAxis.negate());
    return constrainDistance(us, vs, op, distance, { axis, masses }).map((grad) => {
        if (grad.point === us) {
            return new Gradient(u.center, grad.grad);
        }
        else if (grad.point === vs) {
            return new Gradient(v.center, grad.grad);
        }
        throw Error('Gradient for unknown point returned by `constrainOffset()`.');
    });
}

/**
 * Constraint two nodes such that the distance between their support points along a given axis obeys a given inequality.
 * @param u 
 * @param v 
 * @param op 
 * @param separation 
 * @param config 
 */
export function constrainNodeOffset(
    u: Node, 
    v: Node, 
    op: '=' | '>=' | '<=', 
    offset: number, 
    direction: [number, number], 
    { masses = [1, 1] }: Partial<{ masses: [number, number] }> = {}
): Gradient[] {
    // TODO: Integrate fixed;
    const axis = new Vector(...direction);
    const us = u.shape.support(axis);
    const vs = v.shape.support(axis.negate());
    return constrainOffset(us, vs, op, offset, direction, { masses }).map((grad) => {
        if (grad.point === us) {
            return new Gradient(u.center, grad.grad);
        }
        else if (grad.point === vs) {
            return new Gradient(v.center, grad.grad);
        }
        throw Error('Gradient for unknown point returned by `constrainOffset()`.');
    });
}

/**
 *
 * @param u
 * @param v
 */
export function constrainNodeCircular(nodes: Node[], radius: number | undefined = undefined): Gradient[] {
    // TODO
    return [];
}

/**
 *
 * @param u
 * @param dx
 * @param dy
 */
export function constrainNodeGrid(u: Node, dx: number, dy: number): Gradient[] {
    const snapx = Math.floor(u.center.x / dx) * dx;
    const snapy = Math.floor(u.center.y / dy) * dy;
    return constrainDistance(u.center, new Vector(snapx, snapy), "=", 0);
}<|MERGE_RESOLUTION|>--- conflicted
+++ resolved
@@ -55,13 +55,8 @@
     if (op === '<=' && current <= distance - kZeroThreshold) return [];
     if (op === '=' && Math.abs(current - distance) <= kZeroThreshold) return [];
     const delta = distance - current;  // Sign reflects whether should increase/decrease distance.
-<<<<<<< HEAD
     if (!masses) masses = [1, 1];
     if (pq.dot(v) < 0) v.negate();
-=======
-    if(!masses) masses = [1, 1];
-    if(pq.dot(v) < 0) v.negate();
->>>>>>> ca05ac30
     const gradq = v.clone().multiplyScalar(delta * masses[0] / (masses[0] + masses[1]));
     const gradp = v.clone().multiplyScalar(-delta * masses[1] / (masses[0] + masses[1]));
     return [new Gradient(p, gradp), new Gradient(q, gradq)];
@@ -301,11 +296,7 @@
 
         // Maintain separation gap between ports.
         // TODO: Make into a scheduled value.
-<<<<<<< HEAD
         ports.filter(({ location }) => location !== 'center').forEach(({ point: p }) => grads.push(constrainDistance(point, p, '>=', gap)));
-=======
-        ports.filter(({location}) => location !== 'center').forEach(({ point: p  }) => grads.push(constrainDistance(point, p, '>=', gap)));
->>>>>>> ca05ac30
 
         // Only location zones and ordering for more specific sides.
         if (location === 'boundary') return;
@@ -407,21 +398,12 @@
 }
 
 /**
-<<<<<<< HEAD
  * Constraint two nodes such that the distance between their support points along a given axis obeys a given inequality.
  * @param u 
  * @param v 
  * @param op 
  * @param separation 
  * @param config 
-=======
- *
- * @param u
- * @param v
- * @param op
- * @param separation
- * @param config
->>>>>>> ca05ac30
  */
 export function constrainNodeDistance(
     u: Node, 
