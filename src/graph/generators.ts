--- conflicted
+++ resolved
@@ -21,11 +21,8 @@
     shortestPath: (u: Node, v: Node) => number | undefined,
     config: Partial<{ maxAttraction: number }> = {},
 ) {
-<<<<<<< HEAD
     const { maxAttraction = Infinity } = config;
-=======
     // TODO: Replace idealLength and shortestPath, with idealLength: (u, v) => number | undefined.
->>>>>>> 96eae592
     const visited = new Set();
     for(let u of storage.nodes()) {
         visited.add(u);
@@ -43,16 +40,10 @@
             const axis = (new Vector()).subVectors(v.center, u.center);
             const actualDistance = axis.length() > 0 ? u.shape.boundary(axis).distanceTo(v.shape.boundary(axis.negate())) : 0;
             
-<<<<<<< HEAD
-            if(storage.existsEdge(u, v, true) && actualDistance > idealDistance && !storage.hasAncestor(u, v) && !storage.hasAncestor(v, u)) {
-                // Attractive force between edges if too far.
-                const delta = Math.min(actualDistance - idealDistance, maxAttraction);
-=======
             if(actualDistance > idealDistance && storage.existsEdge(u, v, true) && !storage.hasAncestorOrDescendant(u, v)) {
                 // Attractive force between nodes with edges if too far. If one of them
                 // contains the other, no force is exerted (between their centers).
-                const delta = actualDistance - idealDistance;
->>>>>>> 96eae592
+                const delta = Math.min(actualDistance - idealDistance, maxAttraction);
                 yield nudgePair(u.center, v.center, [-wu*delta, -wv*delta]);
             } else if(actualDistance < idealDistance && siblings.has(v)) {
                 // Repulsive force between node pairs if too close. Only siblings can repel each
